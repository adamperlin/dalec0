--- conflicted
+++ resolved
@@ -15,11 +15,7 @@
     build:
       source:
         context:
-<<<<<<< HEAD
-          path: test/fixtures/nested
-=======
           name: test/fixtures/nested
->>>>>>> 4d947203
       inline: |
         # syntax=docker/dockerfile:1.5
         FROM scratch
