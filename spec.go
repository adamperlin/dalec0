//go:generate go run ./cmd/gen-jsonschema docs/spec.schema.json
package dalec

import (
	"fmt"
	"io/fs"
	"regexp"
	"strings"
	"time"
)

// Spec is the specification for a package build.
type Spec struct {
	// Name is the name of the package.
	Name string `yaml:"name" json:"name" jsonschema:"required"`
	// Description is a short description of the package.
	Description string `yaml:"description" json:"description" jsonschema:"required"`
	// Website is the URL to store in the metadata of the package.
	Website string `yaml:"website" json:"website"`

	// Version setst he version of the package.
	Version string `yaml:"version" json:"version" jsonschema:"required"`
	// Revision sets the package revision.
	// This will generally get merged into the package version when generating the package.
	Revision string `yaml:"revision" json:"revision" jsonschema:"required,oneof_type=string;integer"`

	// Marks the package as architecture independent.
	// It is up to the package author to ensure that the package is actually architecture independent.
	// This is metadata only.
	NoArch bool `yaml:"noarch,omitempty" json:"noarch,omitempty"`

	// Conflicts is the list of packages that conflict with the generated package.
	// This will prevent the package from being installed if any of these packages are already installed or vice versa.
	Conflicts map[string][]string `yaml:"conflicts,omitempty" json:"conflicts,omitempty"`
	// Replaces is the list of packages that are replaced by the generated package.
	Replaces map[string][]string `yaml:"replaces,omitempty" json:"replaces,omitempty"`
	// Provides is the list of things that the generated package provides.
	// This can be used to satisfy dependencies of other packages.
	// As an example, the moby-runc package provides "runc", other packages could depend on "runc" and be satisfied by moby-runc.
	// This is an advanced use case and consideration should be taken to ensure that the package actually provides the thing it claims to provide.
	Provides []string `yaml:"provides,omitempty" json:"provides,omitempty"`

	// Sources is the list of sources to use to build the artifact(s).
	// The map key is the name of the source and the value is the source configuration.
	// The source configuration is used to fetch the source and filter the files to include/exclude.
	// This can be mounted into the build using the "Mounts" field in the StepGroup.
	//
	// Sources can be embedded in the main spec as here or overriden in a build request.
	Sources map[string]Source `yaml:"sources,omitempty" json:"sources,omitempty"`

	// Patches is the list of patches to apply to the sources.
	// The map key is the name of the source to apply the patches to.
	// The value is the list of patches to apply to the source.
	// The patch must be present in the `Sources` map.
	// Each patch is applied in order and the result is used as the source for the build.
	Patches map[string][]PatchSpec `yaml:"patches,omitempty" json:"patches,omitempty"`

	// Build is the configuration for building the artifacts in the package.
	Build ArtifactBuild `yaml:"build,omitempty" json:"build,omitempty"`

	// Args is the list of arguments that can be used for shell-style expansion in (certain fields of) the spec.
	// Any arg supplied in the build request which does not appear in this list will cause an error.
	// Attempts to use an arg in the spec which is not specified here will assume to be a literal string.
	// The map value is the default value to use if the arg is not supplied in the build request.
	Args map[string]string `yaml:"args,omitempty" json:"args,omitempty"`

	// License is the license of the package.
	License string `yaml:"license" json:"license"`
	// Vendor is the vendor of the package.
	Vendor string `yaml:"vendor" json:"vendor"`
	// Packager is the name of the person,team,company that packaged the package.
	Packager string `yaml:"packager" json:"packager"`

	// Artifacts is the list of artifacts to include in the package.
	Artifacts Artifacts `yaml:"artifacts,omitempty" json:"artifacts,omitempty"`

	// The list of distro targets to build the package for.
	Targets map[string]Target `yaml:"targets,omitempty" json:"targets,omitempty"`

	// Dependencies are the different dependencies that need to be specified in the package.
	// Dependencies are overwritten if specified in the target map for the requested distro.
	Dependencies *PackageDependencies `yaml:"dependencies,omitempty" json:"dependencies,omitempty"`
	// Image is the image configuration when the target output is a container image.
	// This is overwritten if specified in the target map for the requested distro.
	Image *ImageConfig `yaml:"image,omitempty" json:"image,omitempty"`

	// Changelog is the list of changes to the package.
	Changelog []ChangelogEntry `yaml:"changelog,omitempty" json:"changelog,omitempty"`

	// Tests are the list of tests to run for the package that should work regardless of target OS
	// Each item in this list is run with a separate rootfs and cannot interact with other tests.
	// Each [TestSpec] is run with a separate rootfs, asyncronously from other [TestSpec].
	Tests []*TestSpec `yaml:"tests,omitempty" json:"tests,omitempty"`
}

// PatchSpec is used to apply a patch to a source with a given set of options.
// This is used in [Spec.Patches]
type PatchSpec struct {
	// Source is the name of the source that contains the patch to apply.
	Source string `yaml:"source" json:"source" jsonschema:"required"`
	// Strip is the number of leading path components to strip from the patch.
	// The default is 1 which is typical of a git diff.
	Strip *int `yaml:"strip,omitempty" json:"strip,omitempty"`
}

// ChangelogEntry is an entry in the changelog.
// This is used to generate the changelog for the package.
type ChangelogEntry struct {
	// Date is the date of the changelog entry.
	Date time.Time `yaml:"date" json:"date" jsonschema:"oneof_required=date"`
	// Author is the author of the changelog entry. e.g. `John Smith <john.smith@example.com>`
	Author string `yaml:"author" json:"author"`
	// Changes is the list of changes in the changelog entry.
	Changes []string `yaml:"changes" json:"changes"`
}

// Artifacts describes all the artifacts to include in the package.
// Artifacts are broken down into types, e.g. binaries, manpages, etc.
// This differentiation is used to determine where to place the artifact on install.
type Artifacts struct {
	// Binaries is the list of binaries to include in the package.
	Binaries map[string]ArtifactConfig `yaml:"binaries,omitempty" json:"binaries,omitempty"`
	// Manpages is the list of manpages to include in the package.
	Manpages map[string]ArtifactConfig `yaml:"manpages,omitempty" json:"manpages,omitempty"`
	// TODO: other types of artifacts (systtemd units, libexec, configs, etc)
}

// ArtifactConfig is the configuration for a given artifact type.
// This is used to customize where an artifact will be placed when installed.
type ArtifactConfig struct {
	// Subpath is the subpath to use in the package for the artifact type.
	//
	// As an example, binaries are typically placed in /usr/bin when installed.
	// If you want to nest them in a subdirectory, you can specify it here.
	SubPath string `yaml:"subpath,omitempty" json:"subpath,omitempty"`
	// Name is file or dir name to use for the artifact in the package.
	// If empty, the file or dir name from the produced artifact will be used.
	Name string `yaml:"name,omitempty" json:"name,omitempty"`
}

// IsEmpty is used to determine if there are any artifacts to include in the package.
func (a *Artifacts) IsEmpty() bool {
	if len(a.Binaries) > 0 {
		return false
	}
	if len(a.Manpages) > 0 {
		return false
	}
	return true
}

// ImageConfig is the configuration for the output image.
// When the target output is a container image, this is used to configure the image.
type ImageConfig struct {
	// Entrypoint sets the image's "entrypoint" field.
	// This is used to control the default command to run when the image is run.
	Entrypoint string `yaml:"entrypoint,omitempty" json:"entrypoint,omitempty"`
	// Cmd sets the image's "cmd" field.
	// When entrypoint is set, this is used as the default arguments to the entrypoint.
	// When entrypoint is not set, this is used as the default command to run.
	Cmd string `yaml:"cmd,omitempty" json:"cmd,omitempty"`
	// Env is the list of environment variables to set in the image.
	Env []string `yaml:"env,omitempty" json:"env,omitempty"`
	// Labels is the list of labels to set in the image metadata.
	Labels map[string]string `yaml:"labels,omitempty" json:"labels,omitempty"`
	// Volumes is the list of volumes for the image.
	// Volumes instruct the runtime to bypass the any copy-on-write filesystems and mount the volume directly to the container.
	Volumes map[string]struct{} `yaml:"volumes,omitempty" json:"volumes,omitempty"`
	// WorkingDir is the working directory to set in the image.
	// This sets the directory the container will start in.
	WorkingDir string `yaml:"working_dir,omitempty" json:"working_dir,omitempty"`
	// StopSignal is the signal to send to the container to stop it.
	// This is used to stop the container gracefully.
	StopSignal string `yaml:"stop_signal,omitempty" json:"stop_signal,omitempty" jsonschema:"example=SIGTERM"`
	// Base is the base image to use for the output image.
	// This only affects the output image, not the intermediate build image.
	Base string `yaml:"base,omitempty" json:"base,omitempty"`
}

type SourceDockerImage struct {
	Ref string   `yaml:"ref" json:"ref"`
	Cmd *Command `yaml:"cmd,omitempty" json:"cmd,omitempty"`
}

type SourceGit struct {
	URL        string `yaml:"url" json:"url"`
	Commit     string `yaml:"commit" json:"commit"`
	KeepGitDir bool   `yaml:"keepGitDir" json:"keepGitDir"`
}

// No longer supports `.git` URLs as git repos. That has to be done with
// `SourceGit`
<<<<<<< HEAD
type SourceHTTPS struct {
=======
type SourceHTTP struct {
>>>>>>> 4d947203
	URL string `yaml:"url" json:"url"`
}

// SourceContext is used to generate a source from a build context. The path to
// the build context is provided to the `Path` field of the owning `Source`.
type SourceContext struct {
	// Name is the name of the build context. By default, it is the magic name
	// `context`, recognized by Docker as the default context.
	Name string `yaml:"name,omitempty" json:"name,omitempty"`
<<<<<<< HEAD
	Path string `yaml:"path,omitempty" json:"path,omitempty"`
=======
>>>>>>> 4d947203
}

// SourceBuild is used to generate source from a DockerFile build, either
// inline or from a local file.
type SourceBuild struct {
	// A source specification to use as the context for the Dockerfile build
	Source Source `yaml:"source,omitempty" json:"source,omitempty"`

	// DockerFile is the path to the build file in the build context
	// If not set the default is assumed by buildkit to be `Dockerfile` at the root of the context.
	// This is exclusive with [Inline]
	DockerFile string `yaml:"dockerfile,omitempty" json:"dockerfile,omitempty"`
	// Inline is an inline build spec to use.
	// This can be used to specify a dockerfile instead of using one in the build context
	// This is exclusive with [File]
	Inline string `yaml:"inline,omitempty" json:"inline,omitempty" jsonschema:"example=FROM busybox\nRUN echo hello world"`

	// Target specifies the build target to use.
	// If unset, the default target is determined by the frontend implementation
	// (e.g. the dockerfile frontend uses the last build stage as the default).
	Target string `yaml:"target,omitempty" json:"target,omitempty"`
	// Args are the build args to pass to the build.
	Args map[string]string `yaml:"args,omitempty" json:"args,omitempty"`
}

// Command is used to execute a command to generate a source from a docker image.
type Command struct {
	// Dir is the working directory to run the command in.
	Dir string `yaml:"dir,omitempty" json:"dir,omitempty"`

	// Mounts is the list of sources to mount into the build steps.
	Mounts []SourceMount `yaml:"mounts,omitempty" json:"mounts,omitempty"`

	// List of CacheDirs which will be used across all Steps
	CacheDirs map[string]CacheDirConfig `yaml:"cache_dirs,omitempty" json:"cache_dirs,omitempty"`

	// Env is the list of environment variables to set for all commands in this step group.
	Env map[string]string `yaml:"env,omitempty" json:"env,omitempty"`

	// Steps is the list of commands to run to generate the source.
	// Steps are run sequentially and results of each step should be cached.
	Steps []*BuildStep `yaml:"steps" json:"steps" jsonschema:"required"`
}

// Source defines a source to be used in the build.
// A source can be a local directory, a git repositoryt, http(s) URL, etc.
type Source struct {
	// This is an embedded union representing all of the possible source types.
	// Exactly one must be non-nil, with all other cases being errors.
	//
	// === Begin Source Variants ===
	DockerImage *SourceDockerImage `yaml:"image,omitempty" json:"image,omitempty"`
	Git         *SourceGit         `yaml:"git,omitempty" json:"git,omitempty"`
<<<<<<< HEAD
	HTTPS       *SourceHTTPS       `yaml:"https,omitempty" json:"https,omitempty"`
=======
	HTTP        *SourceHTTP        `yaml:"http,omitempty" json:"http,omitempty"`
>>>>>>> 4d947203
	Context     *SourceContext     `yaml:"context,omitempty" json:"context,omitempty"`
	Build       *SourceBuild       `yaml:"build,omitempty" json:"build,omitempty"`
	// === End Source Variants ===

	// Path is the path to the source after fetching it based on the identifier.
	Path string `yaml:"path,omitempty" json:"path,omitempty"`

	// Includes is a list of paths underneath `Path` to include, everything else is execluded
	// If empty, everything is included (minus the excludes)
	Includes []string `yaml:"includes,omitempty" json:"includes,omitempty"`
	// Excludes is a list of paths underneath `Path` to exclude, everything else is included
	Excludes []string `yaml:"excludes,omitempty" json:"excludes,omitempty"`
}

// PackageDependencies is a list of dependencies for a package.
// This will be included in the package metadata so that the package manager can install the dependencies.
// It also includes build-time dedendencies, which we'll install before running any build steps.
type PackageDependencies struct {
	// Build is the list of packagese required to build the package.
	Build map[string][]string `yaml:"build,omitempty" json:"build,omitempty"`
	// Runtime is the list of packages required to install/run the package.
	Runtime map[string][]string `yaml:"runtime,omitempty" json:"runtime,omitempty"`
	// Recommends is the list of packages recommended to install with the generated package.
	// Note: Not all package managers support this (e.g. rpm)
	Recommends map[string][]string `yaml:"recommends,omitempty" json:"recommends,omitempty"`

	// Test lists any extra packages required for running tests
	Test []string `yaml:"test,omitempty" json:"test,omitempty"`
}

// ArtifactBuild configures a group of steps that are run sequentially along with their outputs to build the artifact(s).
type ArtifactBuild struct {
	// Steps is the list of commands to run to build the artifact(s).
	// Each step is run sequentially and will be cached accordingly depending on the frontend implementation.
	Steps []BuildStep `yaml:"steps" json:"steps" jsonschema:"required"`
	// Env is the list of environment variables to set for all commands in this step group.
	Env map[string]string `yaml:"env,omitempty" json:"env,omitempty"`
}

// BuildStep is used to execute a command to build the artifact(s).
type BuildStep struct {
	// Command is the command to run to build the artifact(s).
	// This will always be wrapped as /bin/sh -c "<command>", or whatever the equivalent is for the target distro.
	Command string `yaml:"command" json:"command" jsonschema:"required"`
	// Env is the list of environment variables to set for the command.
	Env map[string]string `yaml:"env,omitempty" json:"env,omitempty"`
}

// SourceMount is used to take a [Source] and mount it into a build step.
type SourceMount struct {
	// Dest is the destination directory to mount to
	Dest string `yaml:"dest" json:"dest" jsonschema:"required"`
	// Spec specifies the source to mount
	Spec Source `yaml:"spec" json:"spec" jsonschema:"required"`
}

// CacheDirConfig configures a persistent cache to be used across builds.
type CacheDirConfig struct {
	// Mode is the locking mode to set on the cache directory
	// values: shared, private, locked
	// default: shared
	Mode string `yaml:"mode,omitempty" json:"mode,omitempty" jsonschema:"enum=shared,enum=private,enum=locked"`
	// Key is the cache key to use to cache the directory
	// default: Value of `Path`
	Key string `yaml:"key,omitempty" json:"key,omitempty"`
	// IncludeDistroKey is used to include the distro key as part of the cache key
	// What this key is depends on the frontend implementation
	// Example for Debian Buster may be "buster"
	//
	// An example use for this is with a Go(lang) build cache when CGO is included.
	// Go is unable to invalidate cgo and re-using the same cache across different distros may cause issues.
	IncludeDistroKey bool `yaml:"include_distro_key,omitempty" json:"include_distro_key,omitempty"`
	// IncludeArchKey is used to include the architecture key as part of the cache key
	// What this key is depends on the frontend implementation
	// Frontends SHOULD use the buildkit platform arch
	//
	// As with [IncludeDistroKey], this is useful for Go(lang) builds with CGO.
	IncludeArchKey bool `yaml:"include_arch_key,omitempty" json:"include_arch_key,omitempty"`
}

// Frontend encapsulates the configuration for a frontend to forward a build target to.
type Frontend struct {
	// Image specifies the frontend image to forward the build to.
	// This can be left unspecified *if* the original frontend has builtin support for the distro.
	//
	// If the original frontend does not have builtin support for the distro, this must be specified or the build will fail.
	// If this is specified then it MUST be used.
	Image string `yaml:"image,omitempty" json:"image,omitempty" jsonschema:"required,example=docker.io/my/frontend:latest"`
	// CmdLine is the command line to use to forward the build to the frontend.
	// By default the frontend image's entrypoint/cmd is used.
	CmdLine string `yaml:"cmdline,omitempty" json:"cmdline,omitempty"`
}

// Target defines a distro-specific build target.
// This is used in [Spec] to specify the build target for a distro.
type Target struct {
	// Dependencies are the different dependencies that need to be specified in the package.
	Dependencies *PackageDependencies `yaml:"dependencies,omitempty" json:"dependencies,omitempty"`

	// Image is the image configuration when the target output is a container image.
	Image *ImageConfig `yaml:"image,omitempty" json:"image,omitempty"`

	// Frontend is the frontend configuration to use for the target.
	// This is used to forward the build to a different, dalec-compatabile frontend.
	// This can be useful when testing out new distros or using a different version of the frontend for a given distro.
	Frontend *Frontend `yaml:"frontend,omitempty" json:"frontend,omitempty"`

	// Tests are the list of tests to run which are specific to the target.
	// Tests are appended to the list of tests in the main [Spec]
	Tests []*TestSpec `yaml:"tests,omitempty" json:"tests,omitempty"`
}

// TestSpec is used to execute tests against a container with the package installed in it.
type TestSpec struct {
	// Name is the name of the test
	// This will be used to output the test results
	Name    string `yaml:"name" json:"name" jsonschema:"required"`
	Command `yaml:",inline"`
	// Steps is the list of commands to run to test the package.
	Steps []TestStep `yaml:"steps" json:"steps" jsonschema:"required"`
	// Files is the list of files to check after running the steps.
	Files map[string]FileCheckOutput `yaml:"files,omitempty" json:"files,omitempty"`
}

// TestStep is a wrapper for [BuildStep] to include checks on stdio streams
type TestStep struct {
	BuildStep `yaml:",inline"`
	// Stdout is the expected output on stdout
	Stdout CheckOutput `yaml:"stdout,omitempty" json:"stdout,omitempty"`
	// Stderr is the expected output on stderr
	Stderr CheckOutput `yaml:"stderr,omitempty" json:"stderr,omitempty"`
	// Stdin is the input to pass to stdin for the command
	Stdin string `yaml:"stdin,omitempty" json:"stdin,omitempty"`
}

// CheckOutput is used to specify the exepcted output of a check, such as stdout/stderr or a file.
// All non-empty fields will be checked.
type CheckOutput struct {
	// Equals is the exact string to compare the output to.
	Equals string `yaml:"equals,omitempty" json:"equals,omitempty"`
	// Contains is the list of strings to check if they are contained in the output.
	Contains []string `yaml:"contains,omitempty" json:"contains,omitempty"`
	// Matches is the regular expression to match the output against.
	Matches string `yaml:"matches,omitempty" json:"matches,omitempty"`
	// StartsWith is the string to check if the output starts with.
	StartsWith string `yaml:"starts_with,omitempty" json:"starts_with,omitempty"`
	// EndsWith is the string to check if the output ends with.
	EndsWith string `yaml:"ends_with,omitempty" json:"ends_with,omitempty"`
	// Empty is used to check if the output is empty.
	Empty bool `yaml:"empty,omitempty" json:"empty,omitempty"`
}

// IsEmpty is used to determine if there are any checks to perform.
func (c CheckOutput) IsEmpty() bool {
	return c.Equals == "" && len(c.Contains) == 0 && c.Matches == "" && c.StartsWith == "" && c.EndsWith == "" && !c.Empty
}

// Check is used to check the output stream.
func (c CheckOutput) Check(dt string, p string) (retErr error) {
	if c.Empty {
		if dt != "" {
			return &CheckOutputError{Kind: "empty", Expected: "", Actual: dt, Path: p}
		}

		// Anything else would be nonsensical and it would make sense to return early...
		// But we'll check it anyway and it should fail since this would be an invalid CheckOutput
	}

	if c.Equals != "" && c.Equals != dt {
		return &CheckOutputError{Expected: c.Equals, Actual: dt, Path: p}
	}

	for _, contains := range c.Contains {
		if contains != "" && !strings.Contains(dt, contains) {
			return &CheckOutputError{Kind: "contains", Expected: contains, Actual: dt, Path: p}
		}
	}
	if c.Matches != "" {
		regexp, err := regexp.Compile(c.Matches)
		if err != nil {
			return err
		}

		if !regexp.Match([]byte(dt)) {
			return &CheckOutputError{Kind: "matches", Expected: c.Matches, Actual: dt, Path: p}
		}
	}

	if c.StartsWith != "" && !strings.HasPrefix(dt, c.StartsWith) {
		return &CheckOutputError{Kind: "starts_with", Expected: c.StartsWith, Actual: dt, Path: p}
	}

	if c.EndsWith != "" && !strings.HasSuffix(dt, c.EndsWith) {
		return &CheckOutputError{Kind: "ends_with", Expected: c.EndsWith, Actual: dt, Path: p}
	}

	return nil
}

// FileCheckOutput is used to specify the expected output of a file.
type FileCheckOutput struct {
	CheckOutput `yaml:",inline"`
	// Permissions is the expected permissions of the file.
	Permissions fs.FileMode `yaml:"permissions,omitempty" json:"permissions,omitempty"`
	// IsDir is used to set the expected file mode to a directory.
	IsDir bool `yaml:"is_dir,omitempty" json:"is_dir,omitempty"`
	// NotExist is used to check that the file does not exist.
	NotExist bool `yaml:"not_exist,omitempty" json:"not_exist,omitempty"`
}

// Check is used to check the output file.
func (c FileCheckOutput) Check(dt string, mode fs.FileMode, isDir bool, p string) error {
	if c.IsDir && !isDir {
		return &CheckOutputError{Kind: "mode", Expected: "ModeDir", Actual: "ModeFile", Path: p}
	}

	if !c.IsDir && isDir {
		return &CheckOutputError{Kind: "mode", Expected: "ModeFile", Actual: "ModeDir", Path: p}
	}

	if c.Permissions != 0 && c.Permissions != mode {
		return &CheckOutputError{Kind: "permissions", Expected: c.Permissions.String(), Actual: mode.String(), Path: p}
	}

	return c.CheckOutput.Check(dt, p)
}

// CheckOutputError is used to build an error message for a failed output check for a test case.
type CheckOutputError struct {
	Kind     string
	Expected string
	Actual   string
	Path     string
}

func (c *CheckOutputError) Error() string {
	return fmt.Sprintf("expected %q %s %q, got %q", c.Path, c.Kind, c.Expected, c.Actual)
}<|MERGE_RESOLUTION|>--- conflicted
+++ resolved
@@ -190,11 +190,7 @@
 
 // No longer supports `.git` URLs as git repos. That has to be done with
 // `SourceGit`
-<<<<<<< HEAD
-type SourceHTTPS struct {
-=======
 type SourceHTTP struct {
->>>>>>> 4d947203
 	URL string `yaml:"url" json:"url"`
 }
 
@@ -204,10 +200,6 @@
 	// Name is the name of the build context. By default, it is the magic name
 	// `context`, recognized by Docker as the default context.
 	Name string `yaml:"name,omitempty" json:"name,omitempty"`
-<<<<<<< HEAD
-	Path string `yaml:"path,omitempty" json:"path,omitempty"`
-=======
->>>>>>> 4d947203
 }
 
 // SourceBuild is used to generate source from a DockerFile build, either
@@ -261,11 +253,7 @@
 	// === Begin Source Variants ===
 	DockerImage *SourceDockerImage `yaml:"image,omitempty" json:"image,omitempty"`
 	Git         *SourceGit         `yaml:"git,omitempty" json:"git,omitempty"`
-<<<<<<< HEAD
-	HTTPS       *SourceHTTPS       `yaml:"https,omitempty" json:"https,omitempty"`
-=======
 	HTTP        *SourceHTTP        `yaml:"http,omitempty" json:"http,omitempty"`
->>>>>>> 4d947203
 	Context     *SourceContext     `yaml:"context,omitempty" json:"context,omitempty"`
 	Build       *SourceBuild       `yaml:"build,omitempty" json:"build,omitempty"`
 	// === End Source Variants ===
