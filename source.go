package dalec

import (
	"bufio"
	"bytes"
	"fmt"
	"io"
	"strings"

	"github.com/moby/buildkit/client/llb"
	"github.com/moby/buildkit/frontend/dockerui"
	"github.com/moby/buildkit/identity"
	"github.com/moby/buildkit/util/gitutil"
)

<<<<<<< HEAD
type AsLLBState interface {
	AsState(name string, path string, forMount bool, includes, excludes []string) LLBGetter
	IsDir() bool
}

func mapGetter(getter LLBGetter, f StateFunc) LLBGetter {
	return func(sOpt SourceOpts, opts ...llb.ConstraintsOpt) (llb.State, error) {
		st, err := getter(sOpt, opts...)
		if err != nil {
			return llb.Scratch(), err
		}

		return f(st), nil
	}
}

func defaultTargetPath(path string, forMount bool) string {
	if !forMount && path != "" {
		return path
	}

	return "/"
}

// given a source, returns the target path in the generated LLB
// that should be returned
func (src Source) TargetPath(forMount bool) (string, error) {
	switch {
	case src.HTTPS != nil,
		src.Build != nil,
		src.Git != nil:
		return defaultTargetPath(src.Path, forMount), nil
	case src.Context != nil:
		path := src.Path
		if path != src.Context.Path && src.Context.Path != "" {
			// use nested context path if root source path is empty
			path = src.Context.Path
		}
		return defaultTargetPath(path, forMount), nil
	case src.DockerImage != nil:
		// path already handled for docker images in AsState(), so at this point
		// we can extract LLB from root
		return "/", nil
	}

	return "", fmt.Errorf("no variant defined")
}

// a StateFunc is any transformation which maps
// llb state -> llb state
type StateFunc func(llb.State) llb.State

func GetSource(src Source, name string, forMount bool, opts ...llb.ConstraintsOpt) (LLBGetter, bool, error) {
	if err := src.validate(); err != nil {
		return nil, false, err
	}

	filterWith := func(fopts filterOpts) StateFunc {
		return func(st llb.State) llb.State {
			return filterState(st, fopts, opts...)
		}
	}

	targetPath, err := src.TargetPath(forMount)
	if err != nil {
		return nil, false, err
	}

	// load the source
	switch {
	case src.HTTPS != nil:
		llbGetter := src.HTTPS.AsState(name, src.Path, forMount, src.Includes, src.Excludes)
		llbGetter = mapGetter(llbGetter, filterWith(filterOpts{
			srcPath:  targetPath,
			includes: src.Includes,
			excludes: src.Excludes,
		}))
		return llbGetter, src.HTTPS.IsDir(), nil
	case src.Git != nil:
		llbGetter := src.Git.AsState(name, src.Path, forMount, src.Includes, src.Excludes)
		llbGetter = mapGetter(llbGetter, filterWith(filterOpts{
			srcPath:  targetPath,
			includes: src.Includes,
			excludes: src.Excludes,
		}))

		return llbGetter, src.Git.IsDir(), nil
	case src.Context != nil:
		llbGetter := src.Context.AsState(name, src.Path, forMount, src.Includes, src.Excludes)
		llbGetter = mapGetter(llbGetter, filterWith(filterOpts{
			srcPath: targetPath,
			// no includes or excludes are part of the filter options
			// for SourceContext since context sources already handle
			// includes and excludes
			includes: []string{},
			excludes: []string{},
		}))

		return llbGetter, src.Context.IsDir(), nil
	case src.DockerImage != nil:
		// include-exclude-handled = false
		llbGetter := src.DockerImage.AsState(name, src.Path, forMount, src.Includes, src.Excludes)
		// clarify this case:
		if src.DockerImage.Cmd == nil {
			llbGetter = mapGetter(llbGetter, filterWith(filterOpts{
				srcPath:  targetPath,
				includes: src.Includes,
				excludes: src.Excludes,
			}))
		}

		return llbGetter, src.DockerImage.IsDir(), nil
	case src.Build != nil:
		llbGetter := src.Build.AsState(name, src.Path, forMount, src.Includes, src.Excludes)
		llbGetter = mapGetter(llbGetter, filterWith(filterOpts{
			srcPath:  targetPath,
			includes: src.Includes,
			excludes: src.Excludes,
		}))

		return llbGetter, src.Build.IsDir(), nil
	}

	return nil, false, fmt.Errorf("no source variant defined")
}

func (src *SourceContext) AsState(name string, path string, forMount bool, includes, excludes []string) LLBGetter {
	return func(sOpt SourceOpts, opts ...llb.ConstraintsOpt) (llb.State, error) {
		st, err := sOpt.GetContext(dockerui.DefaultLocalNameContext, localIncludeExcludeMerge(includes, excludes))
		if err != nil {
			return llb.Scratch(), err
		}

		return *st, nil
	}
}

func (src *SourceContext) IsDir() bool {
	return true
}

func (src *SourceGit) AsState(name string, path string, forMount bool, includes, excludes []string) LLBGetter {
	return func(sOpt SourceOpts, opts ...llb.ConstraintsOpt) (llb.State, error) {
		// TODO: Pass git secrets
		ref, err := gitutil.ParseGitRef(src.URL)
		if err != nil {
			return llb.Scratch(), fmt.Errorf("could not parse git ref: %w", err)
		}

		var gOpts []llb.GitOption
		if src.KeepGitDir {
			gOpts = append(gOpts, llb.KeepGitDir())
		}
		gOpts = append(gOpts, withConstraints(opts))
		return llb.Git(ref.Remote, src.Commit, gOpts...), nil
	}
}

func (src *SourceGit) IsDir() bool {
	return true
}

func (src *SourceDockerImage) AsState(name string, path string, forMount bool, includes, excludes []string) LLBGetter {
	return func(sOpt SourceOpts, opts ...llb.ConstraintsOpt) (llb.State, error) {
		st := llb.Image(src.Ref, llb.WithMetaResolver(sOpt.Resolver), withConstraints(opts))

		if src.Cmd == nil {
			return st, nil
		}

		eSt, err := generateSourceFromImage(name, st, src.Cmd, sOpt, opts...)
		if err != nil {
			return llb.Scratch(), err
		}
		if path != "" {
			return eSt.AddMount(path, llb.Scratch()), nil
		}
		return eSt.Root(), nil
	}
}

func (src *SourceDockerImage) IsDir() bool {
	return true
}

func (src *SourceBuild) AsState(name string, path string, forMount bool, includes, excludes []string) LLBGetter {
	return func(sOpt SourceOpts, opts ...llb.ConstraintsOpt) (llb.State, error) {
		subSourceGetter, _, err := GetSource(src.Source, name, forMount, opts...)
		if err != nil {
			return llb.Scratch(), err
		}

		st, err := subSourceGetter(sOpt, opts...)
		if err != nil {
			return llb.Scratch(), err
		}

		return sOpt.Forward(st, src)
	}
}

func (src *SourceBuild) IsDir() bool {
	return true
}

func (src *SourceHTTPS) AsState(name string, path string, forMount bool, includes, excludes []string) LLBGetter {
	return func(sOpt SourceOpts, opts ...llb.ConstraintsOpt) (llb.State, error) {
		httpOpts := []llb.HTTPOption{withConstraints(opts)}
		httpOpts = append(httpOpts, llb.Filename(name))
		return llb.HTTP(src.URL, httpOpts...), nil
	}
}

func (src *SourceHTTPS) IsDir() bool {
	return false
}

=======
>>>>>>> 4d947203
type LLBGetter func(sOpts SourceOpts, opts ...llb.ConstraintsOpt) (llb.State, error)

type ForwarderFunc func(llb.State, *SourceBuild) (llb.State, error)

type SourceOpts struct {
	Resolver   llb.ImageMetaResolver
	Forward    ForwarderFunc
	GetContext func(string, ...llb.LocalOption) (*llb.State, error)
}

func shArgs(cmd string) llb.RunOption {
	return llb.Args([]string{"sh", "-c", cmd})
}

// must not be called with a nil cmd pointer
<<<<<<< HEAD
func generateSourceFromImage(name string, st llb.State, cmd *Command, sOpts SourceOpts, opts ...llb.ConstraintsOpt) (llb.ExecState, error) {
	var zero llb.ExecState
=======
func generateSourceFromImage(s *Spec, name string, st llb.State, cmd *Command, sOpts SourceOpts, subPath string, opts ...llb.ConstraintsOpt) (llb.State, error) {
>>>>>>> 4d947203
	if len(cmd.Steps) == 0 {
		return llb.Scratch(), fmt.Errorf("no steps defined for image source")
	}

	for k, v := range cmd.Env {
		st = st.AddEnv(k, v)
	}
	if cmd.Dir != "" {
		st = st.Dir(cmd.Dir)
	}

	baseRunOpts := []llb.RunOption{CacheDirsToRunOpt(cmd.CacheDirs, "", "")}

	for _, src := range cmd.Mounts {
		srcSt, err := source2LLBGetter(src.Spec, name, true)(sOpts, opts...)
		if err != nil {
			return llb.Scratch(), err
		}
		var mountOpt []llb.MountOption
		if src.Spec.Path != "" && len(src.Spec.Includes) == 0 && len(src.Spec.Excludes) == 0 {
			mountOpt = append(mountOpt, llb.SourcePath(src.Spec.Path))
		}
		baseRunOpts = append(baseRunOpts, llb.AddMount(src.Dest, srcSt, mountOpt...))
	}

	out := llb.Scratch()
	for _, step := range cmd.Steps {
		rOpts := []llb.RunOption{llb.Args([]string{
			"/bin/sh", "-c", step.Command,
		})}

		rOpts = append(rOpts, baseRunOpts...)

		for k, v := range step.Env {
			rOpts = append(rOpts, llb.AddEnv(k, v))
		}

		rOpts = append(rOpts, withConstraints(opts))
		cmdSt := st.Run(rOpts...)
		out = cmdSt.AddMount(subPath, out)
	}

	return out, nil
}

func Source2LLBGetter(_ *Spec, src Source, name string) LLBGetter {
	return source2LLBGetter(src, name, false)
}

<<<<<<< HEAD
type filterOpts struct {
	srcPath  string
	includes []string
	excludes []string
}

func filterState(st llb.State, fopts filterOpts, opts ...llb.ConstraintsOpt) llb.State {
	// if we have no includes and no excludes, and no non-root source path,
	// then this is a no-op
	if len(fopts.includes) == 0 && len(fopts.excludes) == 0 && fopts.srcPath == "/" {
		return st
	}

	filtered := llb.Scratch().File(
		llb.Copy(
			st,
			fopts.srcPath,
			"/",
			WithIncludes(fopts.includes),
			WithExcludes(fopts.excludes),
			WithDirContentsOnly(),
		),
		withConstraints(opts),
	)

	return filtered
}

func source2LLBGetter(src Source, name string, forMount bool) LLBGetter {
	//return GetSource(src, name, forMount)
	return func(sOpt SourceOpts, opts ...llb.ConstraintsOpt) (ret llb.State, retErr error) {
		getter, _, err := GetSource(src, name, forMount, opts...)
		if err != nil {
			return llb.Scratch(), err
=======
func needsFilter(o *filterOpts) bool {
	if o.source.Path != "" && !o.forMount && !o.pathHandled {
		return true
	}
	if o.includeExcludeHandled {
		return false
	}
	if len(o.source.Includes) > 0 || len(o.source.Excludes) > 0 {
		return true
	}
	return false
}

type filterOpts struct {
	state                 llb.State
	source                Source
	opts                  []llb.ConstraintsOpt
	forMount              bool
	includeExcludeHandled bool
	pathHandled           bool
	err                   error
}

func handleFilter(o *filterOpts) (llb.State, error) {
	if o.err != nil {
		return o.state, o.err
	}

	if !needsFilter(o) {
		return o.state, nil
	}

	srcPath := "/"
	if !o.pathHandled {
		srcPath = o.source.Path
	}

	filtered := llb.Scratch().File(
		llb.Copy(
			o.state,
			srcPath,
			"/",
			WithIncludes(o.source.Includes),
			WithExcludes(o.source.Excludes),
			WithDirContentsOnly(),
		),
		withConstraints(o.opts),
	)

	return filtered, nil
}

func source2LLBGetter(s *Spec, src Source, name string, forMount bool) LLBGetter {
	return func(sOpt SourceOpts, opts ...llb.ConstraintsOpt) (ret llb.State, retErr error) {
		var (
			includeExcludeHandled bool
			pathHandled           bool
		)

		defer func() {
			ret, retErr = handleFilter(&filterOpts{
				state:                 ret,
				source:                src,
				opts:                  opts,
				forMount:              forMount,
				includeExcludeHandled: includeExcludeHandled,
				pathHandled:           pathHandled,
				err:                   retErr,
			})
		}()

		switch {
		case src.DockerImage != nil:
			img := src.DockerImage
			st := llb.Image(img.Ref, llb.WithMetaResolver(sOpt.Resolver), withConstraints(opts))
			if img.Cmd == nil {
				return st, nil
			}

			st, err := generateSourceFromImage(s, name, st, img.Cmd, sOpt, src.Path, opts...)
			if err != nil {
				return llb.Scratch(), err
			}
			pathHandled = true
			return st, nil
		case src.Git != nil:
			url := src.Git.URL
			commit := src.Git.Commit
			// TODO: Pass git secrets
			ref, err := gitutil.ParseGitRef(url)
			if err != nil {
				return llb.Scratch(), fmt.Errorf("could not parse git ref: %w", err)
			}

			var gOpts []llb.GitOption
			if src.Git.KeepGitDir {
				gOpts = append(gOpts, llb.KeepGitDir())
			}
			gOpts = append(gOpts, withConstraints(opts))
			return llb.Git(ref.Remote, commit, gOpts...), nil
		case src.HTTP != nil:
			https := src.HTTP
			opts := []llb.HTTPOption{withConstraints(opts)}
			opts = append(opts, llb.Filename(name))
			return llb.HTTP(https.URL, opts...), nil
		case src.Context != nil:
			st, err := sOpt.GetContext(dockerui.DefaultLocalNameContext, localIncludeExcludeMerge(&src))
			if err != nil {
				return llb.Scratch(), err
			}

			includeExcludeHandled = true
			return *st, nil
		case src.Build != nil:
			build := src.Build
			subSource := build.Source

			st, err := source2LLBGetter(s, subSource, name, forMount)(sOpt, opts...)
			if err != nil {
				return llb.Scratch(), err
			}

			return sOpt.Forward(st, build)
		default:
			return llb.Scratch(), fmt.Errorf("No source variant found")
>>>>>>> 4d947203
		}
		return getter(sOpt, opts...)
	}
}

func sharingMode(mode string) (llb.CacheMountSharingMode, error) {
	switch mode {
	case "shared", "":
		return llb.CacheMountShared, nil
	case "private":
		return llb.CacheMountPrivate, nil
	case "locked":
		return llb.CacheMountLocked, nil
	default:
		return 0, fmt.Errorf("invalid sharing mode: %s", mode)
	}
}

func WithCreateDestPath() llb.CopyOption {
	return copyOptionFunc(func(i *llb.CopyInfo) {
		i.CreateDestPath = true
	})
}

func SourceIsDir(src Source) (bool, error) {
	switch {
	case src.DockerImage != nil,
		src.Git != nil,
		src.Build != nil,
		src.Context != nil:
		return true, nil
<<<<<<< HEAD
	case src.HTTPS != nil:
=======
	case src.HTTP != nil:
>>>>>>> 4d947203
		return false, nil
	default:
		return false, fmt.Errorf("unsupported source type")
	}
}

// Doc returns the details of how the source was created.
// This should be included, where applicable, in build in build specs (such as RPM spec files)
// so that others can reproduce the build.
func (s Source) Doc() (io.Reader, error) {
	b := bytes.NewBuffer(nil)
	switch {
	case s.Context != nil:
		fmt.Fprintln(b, "Generated from a local docker build context and is unreproducible.")
	case s.Build != nil:
		fmt.Fprintln(b, "Generated from a docker build:")
		fmt.Fprintln(b, "	Docker Build Target:", s.Build.Target)
		sub, err := s.Build.Source.Doc()
		if err != nil {
			return nil, err
		}

		scanner := bufio.NewScanner(sub)
		for scanner.Scan() {
			fmt.Fprintf(b, "			%s\n", scanner.Text())
		}
		if scanner.Err() != nil {
			return nil, scanner.Err()
		}

		if len(s.Build.Args) > 0 {
			sorted := SortMapKeys(s.Build.Args)
			fmt.Fprintln(b, "	Build Args:")
			for _, k := range sorted {
				fmt.Fprintf(b, "		%s=%s\n", k, s.Build.Args[k])
			}
		}

		switch {
		case s.Build.Inline != "":
			fmt.Fprintln(b, "	Dockerfile:")

			scanner := bufio.NewScanner(strings.NewReader(s.Build.Inline))
			for scanner.Scan() {
				fmt.Fprintf(b, "		%s\n", scanner.Text())
			}
			if scanner.Err() != nil {
				return nil, scanner.Err()
			}
		default:
			p := "Dockerfile"
			if s.Build.DockerFile != "" {
				p = s.Build.DockerFile
			}
			fmt.Fprintln(b, "	Dockerfile path in context:", p)
		}
<<<<<<< HEAD
	case s.HTTPS != nil:
		fmt.Fprintln(b, "Generated from a http(s) source:")
		fmt.Fprintln(b, "	URL:", s.HTTPS.URL)
=======
	case s.HTTP != nil:
		fmt.Fprintln(b, "Generated from a http(s) source:")
		fmt.Fprintln(b, "	URL:", s.HTTP.URL)
>>>>>>> 4d947203
	case s.Git != nil:
		git := s.Git
		ref, err := gitutil.ParseGitRef(git.URL)
		if err != nil {
			return nil, err
		}
		fmt.Fprintln(b, "Generated from a git repository:")
<<<<<<< HEAD
		fmt.Fprintln(b, "	Ref:", ref.Commit)
=======
		fmt.Fprintln(b, "	Remote:", ref.Remote)
		fmt.Fprintln(b, "	Ref:", git.Commit)
>>>>>>> 4d947203
		if s.Path != "" {
			fmt.Fprintln(b, "	Extraced path:", s.Path)
		}
	case s.DockerImage != nil:
		img := s.DockerImage
		if img.Cmd == nil {
			fmt.Fprintln(b, "Generated from a docker image:")
			fmt.Fprintln(b, "	Image:", img.Ref)
			if s.Path != "" {
				fmt.Fprintln(b, "	Extraced path:", s.Path)
			}
		} else {
			fmt.Fprintln(b, "Generated from running a command(s) in a docker image:")
			fmt.Fprintln(b, "	Image:", img.Ref)
			if s.Path != "" {
				fmt.Fprintln(b, "	Extraced path:", s.Path)
			}
			if len(img.Cmd.Env) > 0 {
				fmt.Fprintln(b, "	With the following environment variables set for all commands:")

				sorted := SortMapKeys(img.Cmd.Env)
				for _, k := range sorted {
					fmt.Fprintf(b, "		%s=%s\n", k, img.Cmd.Env[k])
				}
			}
			if img.Cmd.Dir != "" {
				fmt.Fprintln(b, "	Working Directory:", img.Cmd.Dir)
			}
			fmt.Fprintln(b, "	Command(s):")
			for _, step := range img.Cmd.Steps {
				fmt.Fprintf(b, "		%s\n", step.Command)
				if len(step.Env) > 0 {
					fmt.Fprintln(b, "			With the following environment variables set for this command:")
					sorted := SortMapKeys(step.Env)
					for _, k := range sorted {
						fmt.Fprintf(b, "				%s=%s\n", k, step.Env[k])
					}
				}
			}
			if len(img.Cmd.Mounts) > 0 {
				fmt.Fprintln(b, "	With the following items mounted:")
				for _, src := range img.Cmd.Mounts {
					sub, err := src.Spec.Doc()
					if err != nil {
						return nil, err
					}

					fmt.Fprintln(b, "		Destination Path:", src.Dest)
					scanner := bufio.NewScanner(sub)
					for scanner.Scan() {
						fmt.Fprintf(b, "			%s\n", scanner.Text())
					}
					if scanner.Err() != nil {
						return nil, scanner.Err()
					}
				}
			}
			return b, nil
		}
	default:
		// This should be unrecable.
		// We could panic here, but ultimately this is just a doc string and parsing user generated content.
		fmt.Fprintln(b, "Generated from an unknown source type")
	}

	return b, nil
}

func patchSource(worker, sourceState llb.State, sourceToState map[string]llb.State, patchNames []PatchSpec, opts ...llb.ConstraintsOpt) llb.State {
	for _, p := range patchNames {
		patchState := sourceToState[p.Source]
		// on each iteration, mount source state to /src to run `patch`, and
		// set the state under /src to be the source state for the next iteration
		sourceState = worker.Run(
			llb.AddMount("/patch", patchState, llb.Readonly, llb.SourcePath(p.Source)),
			llb.Dir("src"),
			shArgs(fmt.Sprintf("patch -p%d < /patch", *p.Strip)),
			WithConstraints(opts...),
		).AddMount("/src", sourceState)
	}

	return sourceState
}

// `sourceToState` must be a complete map from source name -> llb state for each source in the dalec spec.
// `worker` must be an LLB state with a `patch` binary present.
// PatchSources returns a new map containing the patched LLB state for each source in the source map.
func PatchSources(worker llb.State, spec *Spec, sourceToState map[string]llb.State, opts ...llb.ConstraintsOpt) map[string]llb.State {
	// duplicate map to avoid possibly confusing behavior of mutating caller's map
	states := DuplicateMap(sourceToState)
	pgID := identity.NewID()
	sorted := SortMapKeys(spec.Sources)

	for _, sourceName := range sorted {
		sourceState := states[sourceName]

		patches, patchesExist := spec.Patches[sourceName]
		if !patchesExist {
			continue
		}
		pg := llb.ProgressGroup(pgID, "Patch spec source: "+sourceName+" ", false)
		states[sourceName] = patchSource(worker, sourceState, states, patches, pg, withConstraints(opts))
	}

	return states
}<|MERGE_RESOLUTION|>--- conflicted
+++ resolved
@@ -13,7 +13,6 @@
 	"github.com/moby/buildkit/util/gitutil"
 )
 
-<<<<<<< HEAD
 type AsLLBState interface {
 	AsState(name string, path string, forMount bool, includes, excludes []string) LLBGetter
 	IsDir() bool
@@ -42,17 +41,11 @@
 // that should be returned
 func (src Source) TargetPath(forMount bool) (string, error) {
 	switch {
-	case src.HTTPS != nil,
+	case src.HTTP != nil,
 		src.Build != nil,
-		src.Git != nil:
+		src.Git != nil,
+		src.Context != nil:
 		return defaultTargetPath(src.Path, forMount), nil
-	case src.Context != nil:
-		path := src.Path
-		if path != src.Context.Path && src.Context.Path != "" {
-			// use nested context path if root source path is empty
-			path = src.Context.Path
-		}
-		return defaultTargetPath(path, forMount), nil
 	case src.DockerImage != nil:
 		// path already handled for docker images in AsState(), so at this point
 		// we can extract LLB from root
@@ -84,14 +77,14 @@
 
 	// load the source
 	switch {
-	case src.HTTPS != nil:
-		llbGetter := src.HTTPS.AsState(name, src.Path, forMount, src.Includes, src.Excludes)
+	case src.HTTP != nil:
+		llbGetter := src.HTTP.AsState(name, src.Path, forMount, src.Includes, src.Excludes)
 		llbGetter = mapGetter(llbGetter, filterWith(filterOpts{
 			srcPath:  targetPath,
 			includes: src.Includes,
 			excludes: src.Excludes,
 		}))
-		return llbGetter, src.HTTPS.IsDir(), nil
+		return llbGetter, src.HTTP.IsDir(), nil
 	case src.Git != nil:
 		llbGetter := src.Git.AsState(name, src.Path, forMount, src.Includes, src.Excludes)
 		llbGetter = mapGetter(llbGetter, filterWith(filterOpts{
@@ -184,14 +177,11 @@
 			return st, nil
 		}
 
-		eSt, err := generateSourceFromImage(name, st, src.Cmd, sOpt, opts...)
-		if err != nil {
-			return llb.Scratch(), err
-		}
-		if path != "" {
-			return eSt.AddMount(path, llb.Scratch()), nil
-		}
-		return eSt.Root(), nil
+		st, err := generateSourceFromImage(name, st, src.Cmd, sOpt, path, opts...)
+		if err != nil {
+			return llb.Scratch(), err
+		}
+		return st, nil
 	}
 }
 
@@ -219,7 +209,7 @@
 	return true
 }
 
-func (src *SourceHTTPS) AsState(name string, path string, forMount bool, includes, excludes []string) LLBGetter {
+func (src *SourceHTTP) AsState(name string, path string, forMount bool, includes, excludes []string) LLBGetter {
 	return func(sOpt SourceOpts, opts ...llb.ConstraintsOpt) (llb.State, error) {
 		httpOpts := []llb.HTTPOption{withConstraints(opts)}
 		httpOpts = append(httpOpts, llb.Filename(name))
@@ -227,12 +217,10 @@
 	}
 }
 
-func (src *SourceHTTPS) IsDir() bool {
+func (src *SourceHTTP) IsDir() bool {
 	return false
 }
 
-=======
->>>>>>> 4d947203
 type LLBGetter func(sOpts SourceOpts, opts ...llb.ConstraintsOpt) (llb.State, error)
 
 type ForwarderFunc func(llb.State, *SourceBuild) (llb.State, error)
@@ -248,12 +236,7 @@
 }
 
 // must not be called with a nil cmd pointer
-<<<<<<< HEAD
-func generateSourceFromImage(name string, st llb.State, cmd *Command, sOpts SourceOpts, opts ...llb.ConstraintsOpt) (llb.ExecState, error) {
-	var zero llb.ExecState
-=======
-func generateSourceFromImage(s *Spec, name string, st llb.State, cmd *Command, sOpts SourceOpts, subPath string, opts ...llb.ConstraintsOpt) (llb.State, error) {
->>>>>>> 4d947203
+func generateSourceFromImage(name string, st llb.State, cmd *Command, sOpts SourceOpts, subPath string, opts ...llb.ConstraintsOpt) (llb.State, error) {
 	if len(cmd.Steps) == 0 {
 		return llb.Scratch(), fmt.Errorf("no steps defined for image source")
 	}
@@ -303,7 +286,6 @@
 	return source2LLBGetter(src, name, false)
 }
 
-<<<<<<< HEAD
 type filterOpts struct {
 	srcPath  string
 	includes []string
@@ -338,133 +320,6 @@
 		getter, _, err := GetSource(src, name, forMount, opts...)
 		if err != nil {
 			return llb.Scratch(), err
-=======
-func needsFilter(o *filterOpts) bool {
-	if o.source.Path != "" && !o.forMount && !o.pathHandled {
-		return true
-	}
-	if o.includeExcludeHandled {
-		return false
-	}
-	if len(o.source.Includes) > 0 || len(o.source.Excludes) > 0 {
-		return true
-	}
-	return false
-}
-
-type filterOpts struct {
-	state                 llb.State
-	source                Source
-	opts                  []llb.ConstraintsOpt
-	forMount              bool
-	includeExcludeHandled bool
-	pathHandled           bool
-	err                   error
-}
-
-func handleFilter(o *filterOpts) (llb.State, error) {
-	if o.err != nil {
-		return o.state, o.err
-	}
-
-	if !needsFilter(o) {
-		return o.state, nil
-	}
-
-	srcPath := "/"
-	if !o.pathHandled {
-		srcPath = o.source.Path
-	}
-
-	filtered := llb.Scratch().File(
-		llb.Copy(
-			o.state,
-			srcPath,
-			"/",
-			WithIncludes(o.source.Includes),
-			WithExcludes(o.source.Excludes),
-			WithDirContentsOnly(),
-		),
-		withConstraints(o.opts),
-	)
-
-	return filtered, nil
-}
-
-func source2LLBGetter(s *Spec, src Source, name string, forMount bool) LLBGetter {
-	return func(sOpt SourceOpts, opts ...llb.ConstraintsOpt) (ret llb.State, retErr error) {
-		var (
-			includeExcludeHandled bool
-			pathHandled           bool
-		)
-
-		defer func() {
-			ret, retErr = handleFilter(&filterOpts{
-				state:                 ret,
-				source:                src,
-				opts:                  opts,
-				forMount:              forMount,
-				includeExcludeHandled: includeExcludeHandled,
-				pathHandled:           pathHandled,
-				err:                   retErr,
-			})
-		}()
-
-		switch {
-		case src.DockerImage != nil:
-			img := src.DockerImage
-			st := llb.Image(img.Ref, llb.WithMetaResolver(sOpt.Resolver), withConstraints(opts))
-			if img.Cmd == nil {
-				return st, nil
-			}
-
-			st, err := generateSourceFromImage(s, name, st, img.Cmd, sOpt, src.Path, opts...)
-			if err != nil {
-				return llb.Scratch(), err
-			}
-			pathHandled = true
-			return st, nil
-		case src.Git != nil:
-			url := src.Git.URL
-			commit := src.Git.Commit
-			// TODO: Pass git secrets
-			ref, err := gitutil.ParseGitRef(url)
-			if err != nil {
-				return llb.Scratch(), fmt.Errorf("could not parse git ref: %w", err)
-			}
-
-			var gOpts []llb.GitOption
-			if src.Git.KeepGitDir {
-				gOpts = append(gOpts, llb.KeepGitDir())
-			}
-			gOpts = append(gOpts, withConstraints(opts))
-			return llb.Git(ref.Remote, commit, gOpts...), nil
-		case src.HTTP != nil:
-			https := src.HTTP
-			opts := []llb.HTTPOption{withConstraints(opts)}
-			opts = append(opts, llb.Filename(name))
-			return llb.HTTP(https.URL, opts...), nil
-		case src.Context != nil:
-			st, err := sOpt.GetContext(dockerui.DefaultLocalNameContext, localIncludeExcludeMerge(&src))
-			if err != nil {
-				return llb.Scratch(), err
-			}
-
-			includeExcludeHandled = true
-			return *st, nil
-		case src.Build != nil:
-			build := src.Build
-			subSource := build.Source
-
-			st, err := source2LLBGetter(s, subSource, name, forMount)(sOpt, opts...)
-			if err != nil {
-				return llb.Scratch(), err
-			}
-
-			return sOpt.Forward(st, build)
-		default:
-			return llb.Scratch(), fmt.Errorf("No source variant found")
->>>>>>> 4d947203
 		}
 		return getter(sOpt, opts...)
 	}
@@ -496,11 +351,7 @@
 		src.Build != nil,
 		src.Context != nil:
 		return true, nil
-<<<<<<< HEAD
-	case src.HTTPS != nil:
-=======
 	case src.HTTP != nil:
->>>>>>> 4d947203
 		return false, nil
 	default:
 		return false, fmt.Errorf("unsupported source type")
@@ -557,15 +408,9 @@
 			}
 			fmt.Fprintln(b, "	Dockerfile path in context:", p)
 		}
-<<<<<<< HEAD
-	case s.HTTPS != nil:
-		fmt.Fprintln(b, "Generated from a http(s) source:")
-		fmt.Fprintln(b, "	URL:", s.HTTPS.URL)
-=======
 	case s.HTTP != nil:
 		fmt.Fprintln(b, "Generated from a http(s) source:")
 		fmt.Fprintln(b, "	URL:", s.HTTP.URL)
->>>>>>> 4d947203
 	case s.Git != nil:
 		git := s.Git
 		ref, err := gitutil.ParseGitRef(git.URL)
@@ -573,12 +418,8 @@
 			return nil, err
 		}
 		fmt.Fprintln(b, "Generated from a git repository:")
-<<<<<<< HEAD
-		fmt.Fprintln(b, "	Ref:", ref.Commit)
-=======
 		fmt.Fprintln(b, "	Remote:", ref.Remote)
 		fmt.Fprintln(b, "	Ref:", git.Commit)
->>>>>>> 4d947203
 		if s.Path != "" {
 			fmt.Fprintln(b, "	Extraced path:", s.Path)
 		}
